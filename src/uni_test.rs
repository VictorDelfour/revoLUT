--- conflicted
+++ resolved
@@ -2,22 +2,7 @@
 use std::time::Instant;
 
 use revolut::*;
-<<<<<<< HEAD
-use tfhe::{
-    core_crypto::prelude::{
-        lwe_ciphertext_cleartext_mul, lwe_ciphertext_sub_assign, Cleartext, LweCiphertext,
-    },
-    shortint::parameters::*,
-};
-=======
-use tfhe::{shortint::parameters::*};
->>>>>>> 07961e67
-
-use std::fs::File;
-use std::io::Write;
-
-use rand::prelude::*;
-use std::collections::HashSet;
+use tfhe::shortint::parameters::*;
 
 pub fn test_blind_retrieve() {
     let mut ctx = Context::from(PARAM_MESSAGE_4_CARRY_0);
